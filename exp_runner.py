import os
import time
import logging
import argparse
import numpy as np
import cv2 as cv
import trimesh
import torch
import torch.nn.functional as F
from torch.utils.tensorboard import SummaryWriter
from shutil import copyfile
from icecream import ic
from tqdm import tqdm
from pyhocon import ConfigFactory
from models.dataset import Dataset
from models.fields import RenderingNetwork, SDFNetwork, SingleVarianceNetwork, NeRF
from models.renderer import NeuSRenderer
import sys


class Runner:
    def __init__(self, conf_path, mode='train', case='CASE_NAME', is_continue=False):
        # self.device = torch.device('cuda')
        self.device = torch.device("cuda" if torch.cuda.is_available() else "cpu")

        if self.device =="cuda":
            if torch.cuda.device_count() > 1:
                print(f"Using {torch.cuda.device_count()} GPUs")
        
        # Configuration
        self.conf_path = conf_path
        f = open(self.conf_path)
        conf_text = f.read()
        conf_text = conf_text.replace('CASE_NAME', case)
        f.close()

        self.conf = ConfigFactory.parse_string(conf_text)
        self.conf['dataset.data_dir'] = self.conf['dataset.data_dir'].replace('CASE_NAME', case)
        self.base_exp_dir = self.conf['general.base_exp_dir']
        os.makedirs(self.base_exp_dir, exist_ok=True)
        self.dataset = Dataset(self.conf['dataset'])
        self.iter_step = 0

        # Training parameters
        self.end_iter = self.conf.get_int('train.end_iter')
        self.save_freq = self.conf.get_int('train.save_freq')
        self.report_freq = self.conf.get_int('train.report_freq')
        self.val_freq = self.conf.get_int('train.val_freq')
        self.val_mesh_freq = self.conf.get_int('train.val_mesh_freq')
        self.batch_size = self.conf.get_int('train.batch_size')
        self.validate_resolution_level = self.conf.get_int('train.validate_resolution_level')
        self.learning_rate = self.conf.get_float('train.learning_rate')
        self.learning_rate_alpha = self.conf.get_float('train.learning_rate_alpha')
        self.use_white_bkgd = self.conf.get_bool('train.use_white_bkgd')
        self.warm_up_end = self.conf.get_float('train.warm_up_end', default=0.0)
        self.anneal_end = self.conf.get_float('train.anneal_end', default=0.0)

        # Weights
        self.igr_weight = self.conf.get_float('train.igr_weight')
        self.mask_weight = self.conf.get_float('train.mask_weight')
        self.is_continue = is_continue
        self.mode = mode
        self.model_list = []
        self.writer = None

        # Networks
        params_to_train = []
        self.nerf_outside = NeRF(**self.conf['model.nerf']).to(self.device)
        self.sdf_network = SDFNetwork(**self.conf['model.sdf_network']).to(self.device)
        self.deviation_network = SingleVarianceNetwork(**self.conf['model.variance_network']).to(self.device)
        self.color_network = RenderingNetwork(**self.conf['model.rendering_network']).to(self.device)
        params_to_train += list(self.nerf_outside.parameters())
        params_to_train += list(self.sdf_network.parameters())
        params_to_train += list(self.deviation_network.parameters())
        params_to_train += list(self.color_network.parameters())

        self.optimizer = torch.optim.Adam(params_to_train, lr=self.learning_rate)

        self.renderer = NeuSRenderer(self.nerf_outside,
                                     self.sdf_network,
                                     self.deviation_network,
                                     self.color_network,
                                     **self.conf['model.neus_renderer'])

        # Load checkpoint
        latest_model_name = None
        if is_continue:
            model_list_raw = os.listdir(os.path.join(self.base_exp_dir, 'checkpoints'))
            model_list = []
            for model_name in model_list_raw:
                if model_name[-3:] == 'pth' and int(model_name[5:-4]) <= self.end_iter:
                    model_list.append(model_name)
            model_list.sort()
            latest_model_name = model_list[-1]

        if latest_model_name is not None:
            logging.info('Find checkpoint: {}'.format(latest_model_name))
            self.load_checkpoint(latest_model_name)

        # Backup codes and configs for debug
        if self.mode[:5] == 'train':
            self.file_backup()
            
        if self.device == "cuda":
            if torch.cuda.device_count() > 1:
                self.nerf_outside = torch.nn.DataParallel(self.nerf_outside)
                self.sdf_network = torch.nn.DataParallel(self.sdf_network)
                self.deviation_network = torch.nn.DataParallel(self.deviation_network)
                self.color_network = torch.nn.DataParallel(self.color_network)

    def train(self):
        self.writer = SummaryWriter(log_dir=os.path.join(self.base_exp_dir, 'logs'))
        self.update_learning_rate()
        res_step = self.end_iter - self.iter_step
        image_perm = self.get_image_perm()

        for iter_i in tqdm(range(res_step)):
            data = self.dataset.gen_random_rays_at(image_perm[self.iter_step % len(image_perm)], self.batch_size)

            # rays_o, rays_d, true_rgb, mask = data[:, :3], data[:, 3: 6], data[:, 6: 9], data[:, 9: 10]
            rays_o, rays_d, true_rgb, mask = data[:, :3].to(self.device), \
                                 data[:, 3:6].to(self.device), \
                                 data[:, 6:9].to(self.device), \
                                 data[:, 9:10].to(self.device)

            near, far = self.dataset.near_far_from_sphere(rays_o, rays_d)

            background_rgb = None
            if self.use_white_bkgd:
                background_rgb = torch.ones([1, 3])

            if self.mask_weight > 0.0:
                mask = (mask > 0.5).float()
            else:
                mask = torch.ones_like(mask)

            mask_sum = mask.sum() + 1e-5
            render_out = self.renderer.render(rays_o, rays_d, near, far,
                                              background_rgb=background_rgb,
                                              cos_anneal_ratio=self.get_cos_anneal_ratio())

            color_fine = render_out['color_fine']
            s_val = render_out['s_val']
            cdf_fine = render_out['cdf_fine']
            gradient_error = render_out['gradient_error']
            weight_max = render_out['weight_max']
            weight_sum = render_out['weight_sum']

            # Loss
            color_error = (color_fine - true_rgb) * mask
            color_fine_loss = F.l1_loss(color_error, torch.zeros_like(color_error), reduction='sum') / mask_sum
            psnr = 20.0 * torch.log10(1.0 / (((color_fine - true_rgb)**2 * mask).sum() / (mask_sum * 3.0)).sqrt())

            eikonal_loss = gradient_error

            mask_loss = F.binary_cross_entropy(weight_sum.clip(1e-3, 1.0 - 1e-3), mask)

            loss = color_fine_loss +\
                   eikonal_loss * self.igr_weight +\
                   mask_loss * self.mask_weight

            self.optimizer.zero_grad()
            loss.backward()
            self.optimizer.step()

            self.iter_step += 1

            self.writer.add_scalar('Loss/loss', loss, self.iter_step)
            self.writer.add_scalar('Loss/color_loss', color_fine_loss, self.iter_step)
            self.writer.add_scalar('Loss/eikonal_loss', eikonal_loss, self.iter_step)
            self.writer.add_scalar('Statistics/s_val', s_val.mean(), self.iter_step)
            self.writer.add_scalar('Statistics/cdf', (cdf_fine[:, :1] * mask).sum() / mask_sum, self.iter_step)
            self.writer.add_scalar('Statistics/weight_max', (weight_max * mask).sum() / mask_sum, self.iter_step)
            self.writer.add_scalar('Statistics/psnr', psnr, self.iter_step)

            if self.iter_step % self.report_freq == 0:
                print(self.base_exp_dir)
                print('iter:{:8>d} loss = {} lr={}'.format(self.iter_step, loss, self.optimizer.param_groups[0]['lr']))

            if self.iter_step % self.save_freq == 0:
                self.save_checkpoint()

            if self.iter_step % self.val_freq == 0:
                self.validate_image()

            if self.iter_step % self.val_mesh_freq == 0:
                self.validate_mesh()

            self.update_learning_rate()

            if self.iter_step % len(image_perm) == 0:
                image_perm = self.get_image_perm()

    def get_image_perm(self):
        return torch.randperm(self.dataset.n_images)

    def get_cos_anneal_ratio(self):
        if self.anneal_end == 0.0:
            return 1.0
        else:
            return np.min([1.0, self.iter_step / self.anneal_end])

    def update_learning_rate(self):
        if self.iter_step < self.warm_up_end:
            learning_factor = self.iter_step / self.warm_up_end
        else:
            alpha = self.learning_rate_alpha
            progress = (self.iter_step - self.warm_up_end) / (self.end_iter - self.warm_up_end)
            learning_factor = (np.cos(np.pi * progress) + 1.0) * 0.5 * (1 - alpha) + alpha

        for g in self.optimizer.param_groups:
            g['lr'] = self.learning_rate * learning_factor

    def file_backup(self):
        dir_lis = self.conf['general.recording']
        os.makedirs(os.path.join(self.base_exp_dir, 'recording'), exist_ok=True)
        for dir_name in dir_lis:
            cur_dir = os.path.join(self.base_exp_dir, 'recording', dir_name)
            os.makedirs(cur_dir, exist_ok=True)
            files = os.listdir(dir_name)
            for f_name in files:
                if f_name[-3:] == '.py':
                    copyfile(os.path.join(dir_name, f_name), os.path.join(cur_dir, f_name))

        copyfile(self.conf_path, os.path.join(self.base_exp_dir, 'recording', 'config.conf'))

    def load_checkpoint(self, checkpoint_name):
        checkpoint = torch.load(os.path.join(self.base_exp_dir, 'checkpoints', checkpoint_name), map_location=self.device)
        self.nerf_outside.load_state_dict(checkpoint['nerf'])
        self.sdf_network.load_state_dict(checkpoint['sdf_network_fine'])
        self.deviation_network.load_state_dict(checkpoint['variance_network_fine'])
        self.color_network.load_state_dict(checkpoint['color_network_fine'])
        self.optimizer.load_state_dict(checkpoint['optimizer'])
        self.iter_step = checkpoint['iter_step']

        logging.info('End')

    def save_checkpoint(self):
        checkpoint = {
            'nerf': self.nerf_outside.state_dict(),
            'sdf_network_fine': self.sdf_network.state_dict(),
            'variance_network_fine': self.deviation_network.state_dict(),
            'color_network_fine': self.color_network.state_dict(),
            'optimizer': self.optimizer.state_dict(),
            'iter_step': self.iter_step,
        }

        os.makedirs(os.path.join(self.base_exp_dir, 'checkpoints'), exist_ok=True)
        torch.save(checkpoint, os.path.join(self.base_exp_dir, 'checkpoints', 'ckpt_{:0>6d}.pth'.format(self.iter_step)))

    def validate_image(self, idx=-1, resolution_level=-1):
        if idx < 0:
            idx = np.random.randint(self.dataset.n_images)

        print('Validate: iter: {}, camera: {}'.format(self.iter_step, idx))

        if resolution_level < 0:
            resolution_level = self.validate_resolution_level
        rays_o, rays_d = self.dataset.gen_rays_at(idx, resolution_level=resolution_level)
        H, W, _ = rays_o.shape
        rays_o = rays_o.reshape(-1, 3).split(self.batch_size)
        rays_d = rays_d.reshape(-1, 3).split(self.batch_size)

        out_rgb_fine = []
        out_normal_fine = []

        for rays_o_batch, rays_d_batch in zip(rays_o, rays_d):
            near, far = self.dataset.near_far_from_sphere(rays_o_batch, rays_d_batch)
            background_rgb = torch.ones([1, 3]) if self.use_white_bkgd else None

            render_out = self.renderer.render(rays_o_batch,
                                              rays_d_batch,
                                              near,
                                              far,
                                              cos_anneal_ratio=self.get_cos_anneal_ratio(),
                                              background_rgb=background_rgb)

            def feasible(key): return (key in render_out) and (render_out[key] is not None)

            if feasible('color_fine'):
                out_rgb_fine.append(render_out['color_fine'].detach().cpu().numpy())
            if feasible('gradients') and feasible('weights'):
                n_samples = self.renderer.n_samples + self.renderer.n_importance
                normals = render_out['gradients'] * render_out['weights'][:, :n_samples, None]
                if feasible('inside_sphere'):
                    normals = normals * render_out['inside_sphere'][..., None]
                normals = normals.sum(dim=1).detach().cpu().numpy()
                out_normal_fine.append(normals)
            del render_out

        img_fine = None
        if len(out_rgb_fine) > 0:
            img_fine = (np.concatenate(out_rgb_fine, axis=0).reshape([H, W, 3, -1]) * 256).clip(0, 255)

        normal_img = None
        if len(out_normal_fine) > 0:
            normal_img = np.concatenate(out_normal_fine, axis=0)
            rot = np.linalg.inv(self.dataset.pose_all[idx, :3, :3].detach().cpu().numpy())
            normal_img = (np.matmul(rot[None, :, :], normal_img[:, :, None])
                          .reshape([H, W, 3, -1]) * 128 + 128).clip(0, 255)

        os.makedirs(os.path.join(self.base_exp_dir, 'validations_fine'), exist_ok=True)
        os.makedirs(os.path.join(self.base_exp_dir, 'normals'), exist_ok=True)

        for i in range(img_fine.shape[-1]):
            if len(out_rgb_fine) > 0:
                cv.imwrite(os.path.join(self.base_exp_dir,
                                        'validations_fine',
                                        '{:0>8d}_{}_{}.png'.format(self.iter_step, i, idx)),
                           np.concatenate([img_fine[..., i],
                                           self.dataset.image_at(idx, resolution_level=resolution_level)]))
            if len(out_normal_fine) > 0:
                cv.imwrite(os.path.join(self.base_exp_dir,
                                        'normals',
                                        '{:0>8d}_{}_{}.png'.format(self.iter_step, i, idx)),
                           normal_img[..., i])

    def render_novel_image(self, idx_0, idx_1, ratio, resolution_level):
        """
        Interpolate view between two cameras.
        """
        rays_o, rays_d = self.dataset.gen_rays_between(idx_0, idx_1, ratio, resolution_level=resolution_level)
        H, W, _ = rays_o.shape
        rays_o = rays_o.reshape(-1, 3).split(self.batch_size)
        rays_d = rays_d.reshape(-1, 3).split(self.batch_size)

        out_rgb_fine = []
        for rays_o_batch, rays_d_batch in zip(rays_o, rays_d):
            near, far = self.dataset.near_far_from_sphere(rays_o_batch, rays_d_batch)
            background_rgb = torch.ones([1, 3]) if self.use_white_bkgd else None

            render_out = self.renderer.render(rays_o_batch,
                                              rays_d_batch,
                                              near,
                                              far,
                                              cos_anneal_ratio=self.get_cos_anneal_ratio(),
                                              background_rgb=background_rgb)

            out_rgb_fine.append(render_out['color_fine'].detach().cpu().numpy())

            del render_out

        img_fine = (np.concatenate(out_rgb_fine, axis=0).reshape([H, W, 3]) * 256).clip(0, 255).astype(np.uint8)
        return img_fine

    def validate_mesh(self, world_space=False, resolution=64, threshold=0.0):
        bound_min = torch.tensor(self.dataset.object_bbox_min, dtype=torch.float32)
        bound_max = torch.tensor(self.dataset.object_bbox_max, dtype=torch.float32)

        vertices, triangles =\
            self.renderer.extract_geometry(bound_min, bound_max, resolution=resolution, threshold=threshold)
        os.makedirs(os.path.join(self.base_exp_dir, 'meshes'), exist_ok=True)

        if world_space:
            vertices = vertices * self.dataset.scale_mats_np[0][0, 0] + self.dataset.scale_mats_np[0][:3, 3][None]

        mesh = trimesh.Trimesh(vertices, triangles)
        mesh.export(os.path.join(self.base_exp_dir, 'meshes', '{:0>8d}.ply'.format(self.iter_step)))

        logging.info('End')

    def interpolate_view(self, img_idx_0, img_idx_1):
        images = []
        n_frames = 60
        for i in range(n_frames):
            print(i)
            images.append(self.render_novel_image(img_idx_0,
                                                  img_idx_1,
                                                  np.sin(((i / n_frames) - 0.5) * np.pi) * 0.5 + 0.5,
                          resolution_level=4))
        for i in range(n_frames):
            images.append(images[n_frames - i - 1])

        fourcc = cv.VideoWriter_fourcc(*'mp4v')
        video_dir = os.path.join(self.base_exp_dir, 'render')
        os.makedirs(video_dir, exist_ok=True)
        h, w, _ = images[0].shape
        writer = cv.VideoWriter(os.path.join(video_dir,
                                             '{:0>8d}_{}_{}.mp4'.format(self.iter_step, img_idx_0, img_idx_1)),
                                fourcc, 30, (w, h))

        for image in images:
            writer.write(image)

        writer.release()


if __name__ == '__main__':
    print('Hello Wooden')

    device = torch.device("cuda" if torch.cuda.is_available() else "cpu")
    print(f"Running on : {device}")
<<<<<<< HEAD
=======
    
    if torch.cuda.is_available():
        torch.set_default_tensor_type('torch.cuda.FloatTensor')
        print(f"Using {torch.cuda.device_count()} GPUs")
    else:
        torch.set_default_tensor_type('torch.FloatTensor')
>>>>>>> 8039bf9c

    FORMAT = "[%(filename)s:%(lineno)s - %(funcName)20s() ] %(message)s"
    logging.basicConfig(level=logging.DEBUG, format=FORMAT)

    # Filter out Jupyter-specific arguments
    sys.argv = [arg for arg in sys.argv if not arg.startswith('--f=')]

    parser = argparse.ArgumentParser()
    parser.add_argument('--conf', type=str, default='./confs/project_DTU.conf')
    parser.add_argument('--mode', type=str, default='train')
    parser.add_argument('--mcube_threshold', type=float, default=0.0)
    parser.add_argument('--is_continue', default=False, action="store_true")
    parser.add_argument('--gpu', type=int, default=0)
    parser.add_argument('--case', type=str, default='scan24')

    args = parser.parse_args()

<<<<<<< HEAD
    # Set default data type
    torch.set_default_dtype(torch.float32)

    # Set default device
    torch.set_default_device('cuda')

=======
    if torch.cuda.is_available() and torch.cuda.device_count()==1:
        print(f"Using GPU {args.gpu}")
        torch.cuda.set_device(args.gpu)
    
>>>>>>> 8039bf9c
    runner = Runner(args.conf, args.mode, args.case, args.is_continue)

    if args.mode == 'train':
        runner.train()
    elif args.mode == 'validate_mesh':
        runner.validate_mesh(world_space=True, resolution=512, threshold=args.mcube_threshold)
    elif args.mode.startswith('interpolate'):  # Interpolate views given two image indices
        _, img_idx_0, img_idx_1 = args.mode.split('_')
        img_idx_0 = int(img_idx_0)
        img_idx_1 = int(img_idx_1)
        runner.interpolate_view(img_idx_0, img_idx_1)<|MERGE_RESOLUTION|>--- conflicted
+++ resolved
@@ -17,13 +17,12 @@
 from models.renderer import NeuSRenderer
 import sys
 
-
 class Runner:
     def __init__(self, conf_path, mode='train', case='CASE_NAME', is_continue=False):
         # self.device = torch.device('cuda')
         self.device = torch.device("cuda" if torch.cuda.is_available() else "cpu")
-
-        if self.device =="cuda":
+        
+        if self.device =="cuda" and torch_version < "2.":
             if torch.cuda.device_count() > 1:
                 print(f"Using {torch.cuda.device_count()} GPUs")
         
@@ -387,18 +386,12 @@
 
 if __name__ == '__main__':
     print('Hello Wooden')
+    
+    torch_version = torch.__version__.split("+")[0]
+    print(f"torch version: {torch_version}")
 
     device = torch.device("cuda" if torch.cuda.is_available() else "cpu")
     print(f"Running on : {device}")
-<<<<<<< HEAD
-=======
-    
-    if torch.cuda.is_available():
-        torch.set_default_tensor_type('torch.cuda.FloatTensor')
-        print(f"Using {torch.cuda.device_count()} GPUs")
-    else:
-        torch.set_default_tensor_type('torch.FloatTensor')
->>>>>>> 8039bf9c
 
     FORMAT = "[%(filename)s:%(lineno)s - %(funcName)20s() ] %(message)s"
     logging.basicConfig(level=logging.DEBUG, format=FORMAT)
@@ -415,20 +408,23 @@
     parser.add_argument('--case', type=str, default='scan24')
 
     args = parser.parse_args()
-
-<<<<<<< HEAD
-    # Set default data type
-    torch.set_default_dtype(torch.float32)
-
-    # Set default device
-    torch.set_default_device('cuda')
-
-=======
-    if torch.cuda.is_available() and torch.cuda.device_count()==1:
-        print(f"Using GPU {args.gpu}")
-        torch.cuda.set_device(args.gpu)
     
->>>>>>> 8039bf9c
+    if torch_version < "2." :
+        if torch.cuda.is_available() :
+            torch.set_default_tensor_type('torch.cuda.FloatTensor')
+            print(f"Using {torch.cuda.device_count()} GPUs")
+            if torch.cuda.device_count()==1 :
+                print(f"Using GPU {args.gpu}")
+                torch.cuda.set_device(args.gpu)
+        else:
+            torch.set_default_tensor_type('torch.FloatTensor')
+            
+    if torch_version >= "2." :
+        # Set default data type
+        torch.set_default_dtype(torch.float32)
+        # Set default device
+        torch.set_default_device('cuda')
+        
     runner = Runner(args.conf, args.mode, args.case, args.is_continue)
 
     if args.mode == 'train':
